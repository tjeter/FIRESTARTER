/******************************************************************************
 * FIRESTARTER - A Processor Stress Test Utility
 * Copyright (C) 2017 TU Dresden, Center for Information Services and High
 * Performance Computing
 *
 * This program is free software: you can redistribute it and/or modify
 * it under the terms of the GNU General Public License as published by
 * the Free Software Foundation, either version 3 of the License, or
 * (at your option) any later version.
 *
 * This program is distributed in the hope that it will be useful,
 * but WITHOUT ANY WARRANTY; without even the implied warranty of
 * MERCHANTABILITY or FITNESS FOR A PARTICULAR PURPOSE.  See the
 * GNU General Public License for more details.
 *
 * You should have received a copy of the GNU General Public License
 * along with this program.  If not, see <http://www.gnu.org/licenses/>.
 *
 * Contact: daniel.hackenberg@tu-dresden.de
 *****************************************************************************/

/* CUDA error checking based on CudaWrapper.h
 * https://github.com/ashwin/gDel3D/blob/master/GDelFlipping/src/gDel3D/GPU/CudaWrapper.h
 *****************************************************************************/

#include <unistd.h>
#include <stdio.h>
#include <stdlib.h>
#include <string.h>
#include <pthread.h>

#include <errno.h>
#include <sys/types.h>

#include <cuda.h>
#include <cublas_v2.h>
#include <cuda_runtime_api.h>

#include "gpu.h"

#define CUDA_ERROR_CHECK
#define CUDA_SAFE_CALL( cuerr ) cuda_safe_call( cuerr, __FILE__, __LINE__ )

<<<<<<< HEAD
static void *A,*B;
static unsigned int size,useDouble,useDevice,verbose; //matrixsize,switch for double precision and numbers of GPUs to use.
static gpustruct * gpuvar=NULL;
=======
static unsigned int globsize,useDouble,useDevice,verbose; //matrixsize,switch for double precision and numbers of GPUs to use.
gpustruct * gpuvar=NULL;
>>>>>>> b38d5b2a

//CUDA Error Checking
static inline void cuda_safe_call( cudaError_t cuerr, const char *file, const int line )
{
#ifdef CUDA_ERROR_CHECK
    if ( cuerr != cudaSuccess)
    {
        fprintf( stderr, "    - CUDA_SAFE_CALL() failed at %s:%i : %i %s\n",
                 file, line, cuerr,cudaGetErrorString( cuerr ) );
        exit(cuerr);
    }
#endif

    return;
}

<<<<<<< HEAD
static int ipow(int base,int exp) {
=======
int roundUp(int numToRound, int multiple)  
{  
 if(multiple == 0)  
 {  
  return numToRound;  
 }  

 int remainder = numToRound % multiple; 
 if (remainder == 0)
  {
    return numToRound; 
  }

 return numToRound + multiple - remainder; 
} 

int ipow(int base,int exp) {
>>>>>>> b38d5b2a
    int result = 1;
    while (exp) {
        if (exp & 1) result *= base;
        exp >>= 1;
        base *= base;
    }
    return result;
}

static int bbs(void) {
    static int s;
    static int runned = 0;
    int n = 131*17;
    if(runned == 0) {
        runned = 1;
        s = 123; // this is the seed
    }
    s = ipow(s,2) % n;
    return s;
}

<<<<<<< HEAD
static void* startBurn(void *index) {
=======
void* fillup(void* array, int useD, int size) {
    int i;
    if(useD) {
        double frac;
        double *dbl=(double*)array;
        dbl = malloc(sizeof(double)*size*size);
        for (i=0; i<size*size; i++) {
            if(i % 128 == 0) {
                frac = (double) bbs() / 10000;
                dbl[i]=(double) bbs() + frac;
            }
        }
    } else {
        float frac;
        float *flt = (float*)array;
        flt = malloc(sizeof(float)*size*size);
        for (i=0; i<size*size; i++) {
            if(i % 128 == 0) {
                frac = (float) bbs() / 10000;
                flt[i]=(float) bbs() + frac;
            }
        }
    }
    return array;
}
void* startBurn(void *index) {
>>>>>>> b38d5b2a
    int d_devIndex = *((int*)index);   //GPU Index. Used to pin this pthread to the GPU.
    int d_iters,i;
    int pthread_useDouble = useDouble; //local per-thread variable, if there's a GPU in the system without Double Precision support.
    int size_use=0;
    if (globsize>0){
        size_use=globsize;
    }
    void *A,*B;
    CUcontext d_ctx;
    size_t useBytes, d_resultSize;
    struct cudaDeviceProp properties;

    //Reserving the GPU and Initializing cublas
    CUdevice d_dev;
    cublasHandle_t d_cublas;
    CUDA_SAFE_CALL(cuDeviceGet(&d_dev, d_devIndex));
    CUDA_SAFE_CALL(cuCtxCreate(&d_ctx, 0, d_dev));
    CUDA_SAFE_CALL(cuCtxSetCurrent(d_ctx));
    CUDA_SAFE_CALL(cublasCreate(&d_cublas));
    CUDA_SAFE_CALL(cudaGetDeviceProperties(&properties,d_devIndex));
    //getting Informations about the GPU Memory
    size_t availMemory, totalMemory;
    CUDA_SAFE_CALL(cuMemGetInfo(&availMemory,&totalMemory));

    //Defining Memory Pointers
    CUdeviceptr d_Adata;
    CUdeviceptr d_Bdata;
    CUdeviceptr d_Cdata;

    //we check for double precision support on the GPU and print errormsg, when the user wants to compute DP on a SP-only-Card.
    if(pthread_useDouble && properties.major<=1 && properties.minor<=2){
    fprintf(stderr,"    - GPU %d: %s Doesn't support double precision.\n",d_devIndex,properties.name);
    fprintf(stderr,"    - GPU %d: %s Compute Capability: %d.%d. Requiered for double precision: >=1.3\n",d_devIndex,properties.name,properties.major,properties.minor);
    fprintf(stderr,"    - GPU %d: %s Stressing with single precision instead. Maybe use -f parameter.\n",d_devIndex,properties.name);
    pthread_useDouble=0;
    }
    //check if the user has not set a matrix OR has set a too big matrixsite and if this is true: set a good matrixsize
    if(!size_use || (((size_use*size_use)*(12*(pthread_useDouble+1)))>availMemory)){
        size_use=roundUp((int)(0.8*sqrt(((availMemory)/(12*(pthread_useDouble+1))))),1024); //a multiple of 1024 works always well
    }
    if(pthread_useDouble) {
        useBytes = (size_t)((double)availMemory);
        d_resultSize = sizeof(double)*size_use*size_use;
    } else {
        useBytes = (size_t)((float)availMemory);
        d_resultSize = sizeof(float)*size_use*size_use;
    }
    d_iters = (useBytes - 2*d_resultSize)/d_resultSize;
    //Allocating memory on the GPU
<<<<<<< HEAD
    CUDA_SAFE_CALL(cuMemAlloc(&d_Adata, d_resultSize));
    CUDA_SAFE_CALL(cuMemAlloc(&d_Bdata, d_resultSize));
    CUDA_SAFE_CALL(cuMemAlloc(&d_Cdata, d_iters*d_resultSize));
=======
    A=fillup(A,pthread_useDouble,size_use);
    B=fillup(B,pthread_useDouble,size_use);
    CudaSafeCall(cuMemAlloc(&d_Adata, d_resultSize));
    CudaSafeCall(cuMemAlloc(&d_Bdata, d_resultSize));
    CudaSafeCall(cuMemAlloc(&d_Cdata, d_iters*d_resultSize));
>>>>>>> b38d5b2a
    // Moving matrices A and B to the GPU
    CUDA_SAFE_CALL(cuMemcpyHtoD_v2(d_Adata, A, d_resultSize));
    CUDA_SAFE_CALL(cuMemcpyHtoD_v2(d_Bdata, B, d_resultSize));
    static const float alpha = 1.0f;
    static const float beta = 0.0f;
    static const double alphaD = 1.0;
    static const double betaD = 0.0;
    if(verbose) printf("    - GPU %d: %s Initialized with %lu MB of memory (%lu MB available, using %lu MB of it) and Matrix Size: %d.\n",d_devIndex,properties.name,totalMemory/1024ul/1024ul, availMemory/1024ul/1024ul, useBytes/1024/1024,size_use);
    //Actual stress begins here, we set the loadingdone variable on true so that the CPU workerthreads can start too. But only gputhread #0 is setting the variable, to prohibite race-conditioning...
    if(d_devIndex==0){
      gpuvar->loadingdone=1;
    }
    for(;;) {
        for (i = 0; i < d_iters; i++) {
            if(pthread_useDouble) {
                CUDA_SAFE_CALL(cublasDgemm(d_cublas, CUBLAS_OP_N, CUBLAS_OP_N,
                                         size_use, size_use, size_use, &alphaD,
                                         (const double*)d_Adata, size_use,
                                         (const double*)d_Bdata, size_use,
                                         &betaD,
                                         (double*)d_Cdata + i*size_use*size_use, size_use));
            } else {
                CUDA_SAFE_CALL(cublasSgemm(d_cublas, CUBLAS_OP_N, CUBLAS_OP_N,
                                         size_use, size_use, size_use, &alpha,
                                         (const float*)d_Adata, size_use,
                                         (const float*)d_Bdata, size_use,
                                         &beta,
                                         (float*)d_Cdata + i*size_use*size_use, size_use));
            }
        }
    }
    CUDA_SAFE_CALL(cuMemFree_v2(d_Adata));
    CUDA_SAFE_CALL(cuMemFree_v2(d_Bdata));
    CUDA_SAFE_CALL(cuMemFree_v2(d_Cdata));
    return NULL;
}

<<<<<<< HEAD

static void* fillup(void* array) {
    int i;
    if(useDouble) {
        double frac;
        double *dbl=(double*)array;
        dbl = malloc(sizeof(double)*size*size);
        if (dbl == NULL) {
            fprintf(stderr,"Could not allocate memory for GPU computation\n");
            exit(ENOMEM);
        }

        for (i=0; i<size*size; i++) {
            if(i % 128 == 0) {
                frac = (double) bbs() / 10000;
                dbl[i]=(double) bbs() + frac;
            }
        }
    } else {
        float frac;
        float *flt = (float*)array;

        flt = malloc(sizeof(float)*size*size);
        if (flt == NULL) {
            fprintf(stderr,"Could not allocate memory for GPU computation\n");
            exit(ENOMEM);
        }

        for (i=0; i<size*size; i++) {
            if(i % 128 == 0) {
                frac = (float) bbs() / 10000;
                flt[i]=(float) bbs() + frac;
            }
        }
    }
    return array;
}

=======
#ifdef CUDA_ONLY
int main(int argc, char ** argv){
    gpustruct * gpu = malloc(sizeof(gpustruct));
    gpu->useDevice=-1;
    gpu->useDouble=1;
    gpu->msize=0;
    gpu->verbose=1;
    gpu->loadingdone=1;
#endif
#ifdef CUDA
>>>>>>> b38d5b2a
void* initgpu(void *gpu) {
#endif
    gpuvar=(gpustruct*)gpu;
    useDevice = gpuvar->useDevice;  //how many GPUs to use
    verbose   = gpuvar->verbose;    //Verbosity
    if(gpuvar->msize>0)
    {
        globsize=gpuvar->msize;
    }
    if(useDevice) {
        CUDA_SAFE_CALL(cuInit(0));
        int devCount;
        CUDA_SAFE_CALL(cuDeviceGetCount(&devCount));
        if (devCount) {
            int *dev=malloc(sizeof(int)*devCount);;
            pthread_t gputhreads[devCount]; //creating as many threads as GPUs in the System.
            if(verbose) printf("\n  graphics processor characteristics:\n");
            int i;
            if( useDevice==-1 ) { //use all GPUs if the user gave no information about useDevice 
                useDevice=devCount;
            }
            if ( useDevice > devCount ) {
                printf("    - You requested more CUDA devices than available. Maybe you set CUDA_VISIBLE_DEVICES?\n");
                printf("    - FIRESTARTER will use %d of the requested %d CUDA device(s)\n",devCount,useDevice);
                useDevice=devCount;
            }

            for(i=0; i<useDevice; ++i) {
                dev[i]=i; //creating seperate ints, so no race-condition happens when pthread_create submits the adress
                pthread_create(&gputhreads[i],NULL,startBurn,(void *)&(dev[i]));
            }

            /* join computation threads */
            for(i=0; i<useDevice; ++i) {
                pthread_join(gputhreads[i],NULL);
            }

            free(dev);
        }
        else {
            if(verbose) printf("    - No CUDA devices. Just stressing CPU(s). Maybe use FIRESTARTER instead of FIRESTARTER_CUDA?\n");
            gpuvar->loadingdone=1;
        }
    }
    else {
        if(verbose) printf("    --gpus 0 is set. Just stressing CPU(s). Maybe use FIRESTARTER instead of FIRESTARTER_CUDA?\n");
        gpuvar->loadingdone=1;
    }
#ifdef CUDA
    return NULL;
#endif
#ifdef CUDA_ONLY
    return 0;
#endif
}<|MERGE_RESOLUTION|>--- conflicted
+++ resolved
@@ -41,14 +41,9 @@
 #define CUDA_ERROR_CHECK
 #define CUDA_SAFE_CALL( cuerr ) cuda_safe_call( cuerr, __FILE__, __LINE__ )
 
-<<<<<<< HEAD
 static void *A,*B;
 static unsigned int size,useDouble,useDevice,verbose; //matrixsize,switch for double precision and numbers of GPUs to use.
 static gpustruct * gpuvar=NULL;
-=======
-static unsigned int globsize,useDouble,useDevice,verbose; //matrixsize,switch for double precision and numbers of GPUs to use.
-gpustruct * gpuvar=NULL;
->>>>>>> b38d5b2a
 
 //CUDA Error Checking
 static inline void cuda_safe_call( cudaError_t cuerr, const char *file, const int line )
@@ -65,9 +60,6 @@
     return;
 }
 
-<<<<<<< HEAD
-static int ipow(int base,int exp) {
-=======
 int roundUp(int numToRound, int multiple)  
 {  
  if(multiple == 0)  
@@ -85,7 +77,6 @@
 } 
 
 int ipow(int base,int exp) {
->>>>>>> b38d5b2a
     int result = 1;
     while (exp) {
         if (exp & 1) result *= base;
@@ -107,9 +98,6 @@
     return s;
 }
 
-<<<<<<< HEAD
-static void* startBurn(void *index) {
-=======
 void* fillup(void* array, int useD, int size) {
     int i;
     if(useD) {
@@ -136,7 +124,6 @@
     return array;
 }
 void* startBurn(void *index) {
->>>>>>> b38d5b2a
     int d_devIndex = *((int*)index);   //GPU Index. Used to pin this pthread to the GPU.
     int d_iters,i;
     int pthread_useDouble = useDouble; //local per-thread variable, if there's a GPU in the system without Double Precision support.
@@ -186,17 +173,11 @@
     }
     d_iters = (useBytes - 2*d_resultSize)/d_resultSize;
     //Allocating memory on the GPU
-<<<<<<< HEAD
+    A=fillup(A,pthread_useDouble,size_use);
+    B=fillup(B,pthread_useDouble,size_use);
     CUDA_SAFE_CALL(cuMemAlloc(&d_Adata, d_resultSize));
     CUDA_SAFE_CALL(cuMemAlloc(&d_Bdata, d_resultSize));
     CUDA_SAFE_CALL(cuMemAlloc(&d_Cdata, d_iters*d_resultSize));
-=======
-    A=fillup(A,pthread_useDouble,size_use);
-    B=fillup(B,pthread_useDouble,size_use);
-    CudaSafeCall(cuMemAlloc(&d_Adata, d_resultSize));
-    CudaSafeCall(cuMemAlloc(&d_Bdata, d_resultSize));
-    CudaSafeCall(cuMemAlloc(&d_Cdata, d_iters*d_resultSize));
->>>>>>> b38d5b2a
     // Moving matrices A and B to the GPU
     CUDA_SAFE_CALL(cuMemcpyHtoD_v2(d_Adata, A, d_resultSize));
     CUDA_SAFE_CALL(cuMemcpyHtoD_v2(d_Bdata, B, d_resultSize));
@@ -234,46 +215,6 @@
     return NULL;
 }
 
-<<<<<<< HEAD
-
-static void* fillup(void* array) {
-    int i;
-    if(useDouble) {
-        double frac;
-        double *dbl=(double*)array;
-        dbl = malloc(sizeof(double)*size*size);
-        if (dbl == NULL) {
-            fprintf(stderr,"Could not allocate memory for GPU computation\n");
-            exit(ENOMEM);
-        }
-
-        for (i=0; i<size*size; i++) {
-            if(i % 128 == 0) {
-                frac = (double) bbs() / 10000;
-                dbl[i]=(double) bbs() + frac;
-            }
-        }
-    } else {
-        float frac;
-        float *flt = (float*)array;
-
-        flt = malloc(sizeof(float)*size*size);
-        if (flt == NULL) {
-            fprintf(stderr,"Could not allocate memory for GPU computation\n");
-            exit(ENOMEM);
-        }
-
-        for (i=0; i<size*size; i++) {
-            if(i % 128 == 0) {
-                frac = (float) bbs() / 10000;
-                flt[i]=(float) bbs() + frac;
-            }
-        }
-    }
-    return array;
-}
-
-=======
 #ifdef CUDA_ONLY
 int main(int argc, char ** argv){
     gpustruct * gpu = malloc(sizeof(gpustruct));
@@ -284,7 +225,6 @@
     gpu->loadingdone=1;
 #endif
 #ifdef CUDA
->>>>>>> b38d5b2a
 void* initgpu(void *gpu) {
 #endif
     gpuvar=(gpustruct*)gpu;
